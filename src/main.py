--- conflicted
+++ resolved
@@ -8,10 +8,7 @@
     code_base_search_route,
     run_terminal_cmd_route,
     web_search_route,
-<<<<<<< HEAD
-=======
     file_access_routes,
->>>>>>> c30dc517
 )
 from src.app.config.database import mongodb_database
 
@@ -35,13 +32,10 @@
 app.include_router(
     run_terminal_cmd_route.router, prefix="/api/v1", tags=["enviornment tools"]
 )
-<<<<<<< HEAD
-=======
 app.include_router(
     file_access_routes.router, prefix="/api/v1", tags=["file access tools"]
 )
 
->>>>>>> c30dc517
 # Add CORS middleware
 app.add_middleware(
     CORSMiddleware,
