from pydantic_settings import BaseSettings


class Settings(BaseSettings):

    # MongoDB settings
    MONGODB_URL: str = "mongodb://localhost:27017"
<<<<<<< HEAD
    MONGODB_DB_NAME: str = "coding_assistant"
    ERROR_COLLECTION_NAME: str = "error_logs"
    LLM_USAGE_COLLECTION_NAME: str = "llm_usage_logs"
    VOYAGEAI_API_KEY: str
    VOYAGEAI_BASE_URL: str

    # Pinecone settings
    PINECONE_CREATE_INDEX_URL: str = "https://api.pinecone.io/indexes"
    PINECONE_API_VERSION: str = "2025-01"
    PINECONE_EMBED_URL: str = "https://api.pinecone.io/embed"
    PINECONE_UPSERT_URL: str = "https://{}/vectors/upsert"
    PINECONE_RERANK_URL: str = "https://api.pinecone.io/rerank"
    PINECONE_QUERY_URL: str = "https://{}/query"
    PINECONE_LIST_INDEXES_URL: str = "https://api.pinecone.io/indexes"
    PINECONE_API_KEY: str
    PINECONE_INDEX_NAME: str = "n8n-examples"
    PINECONE_SIMILARITY_THRESHOLD: float = 0.56
    OPENAI_API_KEY: str
    ANTHROPIC_API_KEY: str
    OPENAI_BASE_URL: str = "https://api.openai.com/v1/chat/completions"
    OPENAI_MODEL: str = "gpt-4.1-mini-2025-04-14"
    TAVILY_API_KEY: str
    SUMMARIZATION_TOKEN_THRESHOLD: int = 300
=======
    MONGODB_DB_NAME: str = "code_assistant"
    ERROR_COLLECTION_NAME: str = "error_logs"
    # LLM_USAGE_COLLECTION_NAME: str = "llm_usage_logs"

    # Pinecone settings
    # PINECONE_CREATE_INDEX_URL: str = "https://api.pinecone.io/indexes"
    # PINECONE_API_VERSION: str = "2025-01"
    # PINECONE_EMBED_URL: str = "https://api.pinecone.io/embed"
    # PINECONE_UPSERT_URL: str = "https://{}/vectors/upsert"
    # PINECONE_RERANK_URL: str = "https://api.pinecone.io/rerank"
    # PINECONE_QUERY_URL: str = "https://{}/query"
    # PINECONE_LIST_INDEXES_URL: str = "https://api.pinecone.io/indexes"
    # PINECONE_API_KEY: str
    # PINECONE_INDEX_NAME: str = "n8n-examples"
    # PINECONE_SIMILARITY_THRESHOLD: float = 0.56
>>>>>>> 82eea462

    class Config:
        env_file = ".env"


settings = Settings()<|MERGE_RESOLUTION|>--- conflicted
+++ resolved
@@ -5,8 +5,7 @@
 
     # MongoDB settings
     MONGODB_URL: str = "mongodb://localhost:27017"
-<<<<<<< HEAD
-    MONGODB_DB_NAME: str = "coding_assistant"
+    MONGODB_DB_NAME: str = "code_assistant"
     ERROR_COLLECTION_NAME: str = "error_logs"
     LLM_USAGE_COLLECTION_NAME: str = "llm_usage_logs"
     VOYAGEAI_API_KEY: str
@@ -29,23 +28,6 @@
     OPENAI_MODEL: str = "gpt-4.1-mini-2025-04-14"
     TAVILY_API_KEY: str
     SUMMARIZATION_TOKEN_THRESHOLD: int = 300
-=======
-    MONGODB_DB_NAME: str = "code_assistant"
-    ERROR_COLLECTION_NAME: str = "error_logs"
-    # LLM_USAGE_COLLECTION_NAME: str = "llm_usage_logs"
-
-    # Pinecone settings
-    # PINECONE_CREATE_INDEX_URL: str = "https://api.pinecone.io/indexes"
-    # PINECONE_API_VERSION: str = "2025-01"
-    # PINECONE_EMBED_URL: str = "https://api.pinecone.io/embed"
-    # PINECONE_UPSERT_URL: str = "https://{}/vectors/upsert"
-    # PINECONE_RERANK_URL: str = "https://api.pinecone.io/rerank"
-    # PINECONE_QUERY_URL: str = "https://{}/query"
-    # PINECONE_LIST_INDEXES_URL: str = "https://api.pinecone.io/indexes"
-    # PINECONE_API_KEY: str
-    # PINECONE_INDEX_NAME: str = "n8n-examples"
-    # PINECONE_SIMILARITY_THRESHOLD: float = 0.56
->>>>>>> 82eea462
 
     class Config:
         env_file = ".env"
