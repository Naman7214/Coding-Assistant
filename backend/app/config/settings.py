--- conflicted
+++ resolved
@@ -29,13 +29,9 @@
     TAVILY_API_KEY: str
     SUMMARIZATION_TOKEN_THRESHOLD: int = 3500
 
-<<<<<<< HEAD
-    CODEBASE_DIR: str = "/Users/jaypanchal/hackathon2-final/Code-Generation-Assistant"
-=======
     CODEBASE_DIR: str = (
         "/Users/krishgoyani/Developer/Code-Generation-Assistant/codebase"
     )
->>>>>>> 305eea23
 
     class Config:
         env_file = ".env"
